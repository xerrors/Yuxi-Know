# 使用轻量级Python基础镜像
FROM python:3.11-slim
COPY --from=ghcr.io/astral-sh/uv:0.7.2 /uv /uvx /bin/

# 设置工作目录
WORKDIR /app

# 环境变量设置
ENV TZ=Asia/Shanghai \
    UV_LINK_MODE=copy \
    DEBIAN_FRONTEND=noninteractive

# 设置代理和时区，更换镜像源，安装系统依赖 - 合并为一个RUN减少层数
RUN ln -snf /usr/share/zoneinfo/$TZ /etc/localtime && echo $TZ > /etc/timezone && \
    # 更换为阿里云镜像源加速下载
    sed -i 's/deb.debian.org/mirrors.aliyun.com/g' /etc/apt/sources.list.d/debian.sources && \
    sed -i 's/security.debian.org/mirrors.aliyun.com/g' /etc/apt/sources.list.d/debian.sources && \
    # 安装系统依赖
    apt-get update && apt-get install -y --no-install-recommends \
        python3-dev \
        ffmpeg \
        libsm6 \
        libxext6 \
        curl \
        && rm -rf /var/lib/apt/lists/* /tmp/* /var/tmp/*

# 复制项目配置文件
COPY ../pyproject.toml /app/pyproject.toml
COPY ../.python-version /app/.python-version

<<<<<<< HEAD
=======
# 安装依赖项，如果无法成功安装，则尝试是设置此处的代理
# ENV HTTP_PROXY=http://172.19.13.5:7890 \
#     HTTPS_PROXY=http://172.19.13.5:7890 \
#     http_proxy=http://172.19.13.5:7890 \
#     https_proxy=http://172.19.13.5:7890

>>>>>>> 264910ea
RUN --mount=type=cache,target=/root/.cache/uv \
    uv sync --no-install-project

# 复制代码到容器中
COPY ../src /app/src
COPY ../server /app/server

# 同步项目
RUN --mount=type=cache,target=/root/.cache/uv \
    uv sync

# 取消代理
RUN unset HTTP_PROXY HTTPS_PROXY http_proxy https_proxy<|MERGE_RESOLUTION|>--- conflicted
+++ resolved
@@ -28,15 +28,12 @@
 COPY ../pyproject.toml /app/pyproject.toml
 COPY ../.python-version /app/.python-version
 
-<<<<<<< HEAD
-=======
 # 安装依赖项，如果无法成功安装，则尝试是设置此处的代理
 # ENV HTTP_PROXY=http://172.19.13.5:7890 \
 #     HTTPS_PROXY=http://172.19.13.5:7890 \
 #     http_proxy=http://172.19.13.5:7890 \
 #     https_proxy=http://172.19.13.5:7890
 
->>>>>>> 264910ea
 RUN --mount=type=cache,target=/root/.cache/uv \
     uv sync --no-install-project
 
