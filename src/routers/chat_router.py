--- conflicted
+++ resolved
@@ -54,12 +54,7 @@
                 yield make_chunk(message=f"Retriever error: {e}", status="error")
                 return
 
-<<<<<<< HEAD
-            modified_query, refs = startup.retriever(modified_query, history_manager.messages, meta)
-            refs_pool[cur_res_id] = refs
-=======
             yield make_chunk(status="generating")
->>>>>>> d10c402f
 
         messages = history_manager.get_history_with_msg(modified_query, max_rounds=meta.get('history_round'))
         history_manager.add_user(query)  # 注意这里使用原始查询
