import os
import json
import warnings
import traceback

import torch
from neo4j import GraphDatabase as GD

from src import config
from src.utils import logger

warnings.filterwarnings("ignore", category=UserWarning)


UIE_MODEL = None

class GraphDatabase:
    def __init__(self):
        self.driver = None
        self.files = []
        self.status = "closed"
        self.kgdb_name = "neo4j"
        self.embed_model_name = None
        self.work_dir = os.path.join(config.save_dir, "knowledge_graph", self.kgdb_name)
        os.makedirs(self.work_dir, exist_ok=True)

        # 尝试加载已保存的图数据库信息
        if not self.load_graph_info():
            logger.info(f"未找到已保存的图数据库信息，将创建新的配置")

        self.start()

    def start(self):
        if not config.enable_knowledge_graph or not config.enable_knowledge_base:
            return
        uri = os.environ.get("NEO4J_URI", "bolt://localhost:7687")
        username = os.environ.get("NEO4J_USERNAME", "neo4j")
        password = os.environ.get("NEO4J_PASSWORD", "0123456789")
        logger.info(f"Connecting to Neo4j at {uri}/{self.kgdb_name}")
        try:
            self.driver = GD.driver(f"{uri}/{self.kgdb_name}", auth=(username, password))
            self.status = "open"
            logger.info(f"Connected to Neo4j at {uri}/{self.kgdb_name}, {self.get_graph_info(self.kgdb_name)}")
            # 连接成功后保存图数据库信息
            self.save_graph_info(self.kgdb_name)
        except Exception as e:
            logger.error(f"Failed to connect to Neo4j: {e}, {uri}, {self.kgdb_name}, {username}, {password}")
            self.config.enable_knowledge_graph = False

    def close(self):
        """关闭数据库连接"""
        self.driver.close()

    def is_running(self):
        """检查图数据库是否正在运行"""
        if not config.enable_knowledge_graph or not config.enable_knowledge_base:
            return False
        else:
            return self.status == "open"

    def get_sample_nodes(self, kgdb_name='neo4j', num=50):
        """获取指定数据库的 num 个节点信息"""
        self.use_database(kgdb_name)
        def query(tx, num):
            result = tx.run("MATCH (n)-[r]->(m) RETURN n, r, m LIMIT $num", num=int(num))
            return result.values()

        with self.driver.session() as session:
            return session.execute_read(query, num)

    def create_graph_database(self, kgdb_name):
        """创建新的数据库，如果已存在则返回已有数据库的名称"""
        with self.driver.session() as session:
            existing_databases = session.run("SHOW DATABASES")
            existing_db_names = [db['name'] for db in existing_databases]

            if existing_db_names:
                print(f"已存在数据库: {existing_db_names[0]}")
                return existing_db_names[0]  # 返回所有已有数据库名称

            session.run(f"CREATE DATABASE {kgdb_name}")
            print(f"数据库 '{kgdb_name}' 创建成功.")
            return kgdb_name  # 返回创建的数据库名称

    def use_database(self, kgdb_name="neo4j"):
        """切换到指定数据库"""
        assert kgdb_name == self.kgdb_name, f"传入的数据库名称 '{kgdb_name}' 与当前实例的数据库名称 '{self.kgdb_name}' 不一致"
        if self.status == "closed":
            self.start()

    def txt_add_entity(self, triples, kgdb_name='neo4j'):
        """添加实体三元组"""
        self.use_database(kgdb_name)
        def create(tx, triples):
            for triple in triples:
                h = triple['h']
                t = triple['t']
                r = triple['r']
                query = (
                    "MERGE (a:Entity {name: $h}) "
                    "MERGE (b:Entity {name: $t}) "
                    "MERGE (a)-[:" + r.replace(" ", "_") + "]->(b)"
                )
                tx.run(query, h=h, t=t)

        with self.driver.session() as session:
            session.execute_write(create, triples)

    def txt_add_vector_entity(self, triples, kgdb_name='neo4j'):
        """添加实体三元组"""
        self.use_database(kgdb_name)
        def _index_exists(tx, index_name):
            """检查索引是否存在"""
            result = tx.run("SHOW INDEXES")
            for record in result:
                if record["name"] == index_name:
                    return True
            return False

        def _create_graph(tx, data):
            """添加一个三元组"""
            for entry in data:
                tx.run("""
                MERGE (h:Entity {name: $h})
                MERGE (t:Entity {name: $t})
                MERGE (h)-[r:RELATION {type: $r}]->(t)
                """, h=entry['h'], t=entry['t'], r=entry['r'])

        def _create_vector_index(tx, dim):
            """创建向量索引"""
            # NOTE 这里是否是会重复构建索引？
            index_name = "entityEmbeddings"
            if not _index_exists(tx, index_name):
                tx.run(f"""
                CREATE VECTOR INDEX {index_name}
                FOR (n: Entity) ON (n.embedding)
                OPTIONS {{indexConfig: {{
                `vector.dimensions`: {dim},
                `vector.similarity_function`: 'cosine'
                }} }};
                """)

        # 判断模型名称是否匹配
        from src.config import EMBED_MODEL_INFO
        cur_embed_info = EMBED_MODEL_INFO[config.embed_model]
        self.embed_model_name = self.embed_model_name or cur_embed_info.get('name')
        assert self.embed_model_name == cur_embed_info.get('name') or self.embed_model_name is None, \
            f"embed_model_name={self.embed_model_name}, {cur_embed_info.get('name')=}"

        with self.driver.session() as session:
            logger.info(f"Adding entity to {kgdb_name}")
            session.execute_write(_create_graph, triples)
            logger.info(f"Creating vector index for {kgdb_name} with {config.embed_model}")
            session.execute_write(_create_vector_index, cur_embed_info['dimension'])
            # NOTE 这里需要异步处理
            for i, entry in enumerate(triples):
                logger.debug(f"Adding entity {i+1}/{len(triples)}")
                embedding_h = self.get_embedding(entry['h'])
                embedding_t = self.get_embedding(entry['t'])
                session.execute_write(self.set_embedding, entry['h'], embedding_h)
                session.execute_write(self.set_embedding, entry['t'], embedding_t)

            # 数据添加完成后保存图信息
            self.save_graph_info()

    def jsonl_file_add_entity(self, file_path, kgdb_name='neo4j'):
        self.status = "processing"
        kgdb_name = kgdb_name or 'neo4j'
        self.use_database(kgdb_name)  # 切换到指定数据库
        logger.info(f"Start adding entity to {kgdb_name} with {file_path}")

        def read_triples(file_path):
            with open(file_path, 'r', encoding='utf-8') as file:
                for line in file:
                    if line.strip():
                        yield json.loads(line.strip())

        triples = list(read_triples(file_path))

        self.txt_add_vector_entity(triples, kgdb_name)

        self.status = "open"
        # 更新并保存图数据库信息
        self.save_graph_info()
        return kgdb_name

    def delete_entity(self, entity_name=None, kgdb_name="neo4j"):
        """删除数据库中的指定实体三元组, 参数entity_name为空则删除全部实体"""
        self.use_database(kgdb_name)
        with self.driver.session() as session:
            if entity_name:
                session.execute_write(self._delete_specific_entity, entity_name)
            else:
                session.execute_write(self._delete_all_entities)

    def _delete_specific_entity(self, tx, entity_name):
        query = """
        MATCH (n {name: $entity_name})
        DETACH DELETE n
        """
        tx.run(query, entity_name=entity_name)

    def _delete_all_entities(self, tx):
        query = """
        MATCH (n)
        DETACH DELETE n
        """
        tx.run(query)

    def query_node(self, entity_name, hops=2, **kwargs):
        # TODO 添加判断节点数量为 0 停止检索

        logger.debug(f"Query graph node {entity_name} with {hops=}")
        if kwargs.get("exact_match"):
            raise NotImplemented("not implement for `exact_match`")
        else:
            return self.query_by_vector(entity_name=entity_name, **kwargs)

    def query_by_vector(self, entity_name, threshold=0.9, kgdb_name='neo4j', hops=2, num_of_res=5):
        self.use_database(kgdb_name)
        def query(tx, text):
            embedding = self.get_embedding(text)
            result = tx.run("""
            CALL db.index.vector.queryNodes('entityEmbeddings', 10, $embedding)
            YIELD node AS similarEntity, score
            RETURN similarEntity.name AS name, score
            """, embedding=embedding)
            return result.values()

        with self.driver.session() as session:
            results = session.execute_read(query, entity_name)


        # 筛选出分数高于阈值的实体
        qualified_entities = [result[0] for result in results[:num_of_res] if result[1] > threshold]
        logger.debug(f"Graph Query Entities: {entity_name}, {qualified_entities=}")

        # 对每个合格的实体进行查询
        all_query_results = []
        for entity in qualified_entities:
            query_result = self.query_specific_entity(entity_name=entity, hops=hops, kgdb_name=kgdb_name)
            all_query_results.extend(query_result)

        return all_query_results

    def query_specific_entity(self, entity_name, kgdb_name='neo4j', hops=2):
        """查询指定实体三元组信息（无向关系）"""
        self.use_database(kgdb_name)
        def query(tx, entity_name, hops):
            result = tx.run(f"""
            MATCH (n {{name: $entity_name}})-[r*1..{hops}]-(m)
            RETURN n, r, m
            """, entity_name=entity_name)
            return result.values()

        with self.driver.session() as session:
            return session.execute_read(query, entity_name, hops)

    def query_all_nodes_and_relationships(self, kgdb_name='neo4j', hops = 2):
        """查询图数据库中所有三元组信息"""
        self.use_database(kgdb_name)
        def query(tx, hops):
            result = tx.run(f"""
            MATCH (n)-[r*1..{hops}]->(m)
            RETURN n, r, m
            """)
            return result.values()

        with self.driver.session() as session:
            return session.execute_read(query, hops)

    def query_by_relationship_type(self, relationship_type, kgdb_name='neo4j', hops = 2):
        """查询指定关系三元组信息"""
        self.use_database(kgdb_name)
        def query(tx, relationship_type, hops):
            result = tx.run(f"""
            MATCH (n)-[r:`{relationship_type}`*1..{hops}]->(m)
            RETURN n, r, m
            """)
            return result.values()

        with self.driver.session() as session:
            return session.execute_read(query, relationship_type, hops)

    def query_entity_like(self, keyword, kgdb_name='neo4j', hops = 2):
        """模糊查询"""
        self.use_database(kgdb_name)
        def query(tx, keyword, hops):
            result = tx.run(f"""
            MATCH (n:Entity)
            WHERE n.name CONTAINS $keyword
            MATCH (n)-[r*1..{hops}]->(m)
            RETURN n, r, m
            """, keyword=keyword)
            return result.values()

        with self.driver.session() as session:
            return session.execute_read(query, keyword, hops)

    def query_node_info(self, node_name, kgdb_name='neo4j', hops = 2):
        """查询指定节点的详细信息返回信息"""
        self.use_database(kgdb_name)  # 切换到指定数据库
        def query(tx, node_name, hops):
            result = tx.run(f"""
            MATCH (n {{name: $node_name}})
            OPTIONAL MATCH (n)-[r*1..{hops}]->(m)
            RETURN n, r, m
            """, node_name=node_name)
            return result.values()

        with self.driver.session() as session:
            return session.execute_read(query, node_name, hops)

    def get_embedding(self, text):
        with torch.no_grad():
            from src import knowledge_base
            outputs = knowledge_base.embed_model.encode([text])[0]
            return outputs

    def set_embedding(self, tx, entity_name, embedding, node_id=None):
        """为节点设置嵌入向量

        Args:
            tx: 事务对象
            entity_name: 实体名称
            embedding: 嵌入向量
            node_id: 节点ID，如果提供则使用ID查询，否则使用名称查询
        """
        if node_id is not None:
            # 使用节点ID查询，避免同名节点问题
            tx.run("""
            MATCH (e)
            WHERE id(e) = $node_id
            CALL db.create.setNodeVectorProperty(e, 'embedding', $embedding)
            """, node_id=node_id, embedding=embedding)
        else:
            # 向后兼容，使用名称查询（可能有同名问题）
            tx.run("""
            MATCH (e:Entity {name: $name})
            CALL db.create.setNodeVectorProperty(e, 'embedding', $embedding)
            """, name=entity_name, embedding=embedding)

    def get_graph_info(self, graph_name="neo4j"):
        self.use_database(graph_name)
        def query(tx):
            entity_count = tx.run("MATCH (n) RETURN count(n) AS count").single()["count"]
            relationship_count = tx.run("MATCH ()-[r]->() RETURN count(r) AS count").single()["count"]
            triples_count = tx.run("MATCH (n)-[r]->(m) RETURN count(n) AS count").single()["count"]

            # 获取所有标签
            labels = tx.run("CALL db.labels() YIELD label RETURN collect(label) AS labels").single()["labels"]

            return {
                "graph_name": graph_name,
                "entity_count": entity_count,
                "relationship_count": relationship_count,
                "triples_count": triples_count,
                "labels": labels,
                "status": self.status,
                "embed_model_name": self.embed_model_name,
            }

        try:
            graph_info = {}
            if self.status == "open" and self.driver and self.is_running():
                # 获取数据库信息
                with self.driver.session() as session:
                    graph_info = session.execute_read(query)

                    # 添加时间戳
                    from datetime import datetime
                    graph_info["last_updated"] = datetime.now().isoformat()
                    graph_info["unindexed_node_count"] = len(self.query_nodes_without_embedding(graph_name))

            return graph_info

        except Exception as e:
            logger.error(f"获取图数据库信息失败：{e}, {traceback.format_exc()}")
            return None

    def save_graph_info(self, graph_name="neo4j"):
        """
        将图数据库的基本信息保存到工作目录中的JSON文件
        保存的信息包括：数据库名称、状态、嵌入模型名称等
        """
        try:
            graph_info = self.get_graph_info(graph_name)
            if graph_info is None:
                logger.error(f"图数据库信息为空，无法保存")
                return False

            info_file_path = os.path.join(self.work_dir, "graph_info.json")
            with open(info_file_path, 'w', encoding='utf-8') as f:
                json.dump(graph_info, f, ensure_ascii=False, indent=2)

            logger.info(f"图数据库信息已保存到：{info_file_path}")
            return True
        except Exception as e:
            logger.error(f"保存图数据库信息失败：{e}")
            return False

    def query_nodes_without_embedding(self, kgdb_name='neo4j'):
        """查询没有嵌入向量的节点

        Returns:
            dict: 没有嵌入向量的节点ID和名称的字典 {node_id: node_name}
        """
        self.use_database(kgdb_name)

        def query(tx):
            result = tx.run("""
            MATCH (n)
            WHERE n.embedding IS NULL
            RETURN id(n) AS node_id, n.name AS name
            """)
            return {record["node_id"]: record["name"] for record in result}

        with self.driver.session() as session:
            return session.execute_read(query)

    def load_graph_info(self):
        """
        从工作目录中的JSON文件加载图数据库的基本信息
        返回True表示加载成功，False表示加载失败
        """
        try:
            info_file_path = os.path.join(self.work_dir, "graph_info.json")
            if not os.path.exists(info_file_path):
                logger.warning(f"图数据库信息文件不存在：{info_file_path}")
                return False

            with open(info_file_path, 'r', encoding='utf-8') as f:
                graph_info = json.load(f)

            # 更新对象属性
            if graph_info.get("embed_model_name"):
                self.embed_model_name = graph_info["embed_model_name"]

            # 如果需要，可以加载更多信息
            # 注意：这里不更新self.kgdb_name，因为它是在初始化时设置的

            logger.info(f"已加载图数据库信息，最后更新时间：{graph_info.get('last_updated')}")
            return True
        except Exception as e:
            logger.error(f"加载图数据库信息失败：{e}")
            return False

    def add_embedding_to_nodes(self, node_names=None, kgdb_name='neo4j'):
        """为节点添加嵌入向量

        Args:
            node_names (list, optional): 要添加嵌入向量的节点名称列表，None表示所有没有嵌入向量的节点
            kgdb_name (str, optional): 图数据库名称，默认为'neo4j'

        Returns:
            int: 成功添加嵌入向量的节点数量
        """
        self.use_database(kgdb_name)

        # 如果node_names为None，则获取所有没有嵌入向量的节点
        if node_names is None:
            nodes_dict = self.query_nodes_without_embedding(kgdb_name)
            if not nodes_dict:
                logger.info("没有找到需要添加嵌入向量的节点")
                return 0
        else:
            # 手动提供节点名称列表时，需要先查询这些节点的ID
            def get_node_ids(tx, names):
                result = tx.run("""
                    MATCH (n)
                    WHERE n.name IN $names
                    RETURN id(n) AS node_id, n.name AS name
                    """, names=names)
                return {record["node_id"]: record["name"] for record in result}

            with self.driver.session() as session:
                nodes_dict = session.execute_read(get_node_ids, node_names)

                # 检查是否有节点未找到
                found_names = set(nodes_dict.values())
                missing_names = set(node_names) - found_names
                if missing_names:
                    logger.warning(f"以下节点未在数据库中找到: {missing_names}")

        if not nodes_dict:
            logger.info("没有找到需要添加嵌入向量的节点")
            return 0

        # 检查节点是否有Entity标签，如果没有则添加
        def check_and_add_entity_label(tx, node_ids):
            for node_id in node_ids:
                tx.run("""
                    MATCH (n)
                    WHERE id(n) = $node_id
                    SET n:Entity
                    """, node_id=node_id)

        with self.driver.session() as session:
<<<<<<< HEAD
            # 先检查并添加Entity标签（为了减少潜在的风险，这里暂时注释掉）
            # session.execute_write(check_and_add_entity_label, list(nodes_dict.keys()))
=======
            # 先检查并添加Entity标签
            session.execute_write(check_and_add_entity_label, list(nodes_dict.keys()))
>>>>>>> 88434ae1

            # 然后为节点添加嵌入向量
            count = 0
            for node_id, node_name in nodes_dict.items():
                try:
                    embedding = self.get_embedding(node_name)
                    session.execute_write(self.set_embedding, node_name, embedding, node_id)
                    count += 1
                    logger.info(f"成功为节点 '{node_name}' (ID: {node_id}) 添加嵌入向量")
                except Exception as e:
                    logger.error(f"为节点 '{node_name}' (ID: {node_id}) 添加嵌入向量失败: {e}")
                    logger.debug(traceback.format_exc())

        logger.info(f"总共为 {count}/{len(nodes_dict)} 个节点添加了嵌入向量")
        return count


if __name__ == "__main__":
    pass<|MERGE_RESOLUTION|>--- conflicted
+++ resolved
@@ -496,13 +496,8 @@
                     """, node_id=node_id)
 
         with self.driver.session() as session:
-<<<<<<< HEAD
             # 先检查并添加Entity标签（为了减少潜在的风险，这里暂时注释掉）
             # session.execute_write(check_and_add_entity_label, list(nodes_dict.keys()))
-=======
-            # 先检查并添加Entity标签
-            session.execute_write(check_and_add_entity_label, list(nodes_dict.keys()))
->>>>>>> 88434ae1
 
             # 然后为节点添加嵌入向量
             count = 0
