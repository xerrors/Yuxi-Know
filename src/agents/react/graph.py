<<<<<<< HEAD
from langgraph.constants import START, END
=======
from langgraph.constants import END
>>>>>>> 181341db
from langgraph.graph import StateGraph

from src.agents.common.toolagent import ToolAgent

<<<<<<< HEAD
from .state import State
from .context import Context
=======
from .context import Context
from .state import State
>>>>>>> 181341db
from .tools import get_tools

def tools_branch_continue(state: State):
    messages = state.messages
    last_message = messages[-1]
    # 如果无工具调用则结束
    if not last_message.tool_calls:
        return "end"
    else:
        return "continue"

<<<<<<< HEAD
=======
def tools_branch_continue(state: State):
    messages = state.messages
    last_message = messages[-1]
    # 如果无工具调用则结束
    if not last_message.tool_calls:
        return "end"
    else:
        return "continue"
>>>>>>> 181341db

class ReActAgent(ToolAgent):
    name = "智能体 Demo"
    description = "A react agent that can answer questions and help with tasks."

<<<<<<< HEAD
    # TODO:[已完成] React智能体
    '''
=======
class ReActAgent(ToolAgent):
    name = "ReActAgent"
    description = "符合 ReAct 范式的智能体，可以通过调用工具来完成复杂任务。"

    """
>>>>>>> 181341db
    提示词示例：
    你是一个智能体助手

    你的所有需要计算的工作不能自己计算，只能通过调用加密计算机工具进行,你只能通过调用该工具的方式进行计算才能得到正确答案。计算顺序是正常的。

    例如 2+3+2，你必须调用两次加密计算机工具进行运算，最终结果为9。
<<<<<<< HEAD
    '''
=======
    """
>>>>>>> 181341db

    def __init__(self, **kwargs):
        super().__init__(**kwargs)
        self.graph = None
        self.checkpointer = None
        self.context_schema = Context
        self.agent_tools = None

    def get_tools(self):
        return get_tools()

    async def get_graph(self, **kwargs):
        # 创建 ReActAgent
        """构建图"""
        if self.graph:
            return self.graph

        builder = StateGraph(State, context_schema=self.context_schema)
        builder.add_node("agent", self.llm_call)
        builder.add_node("tools", self.dynamic_tools_node)
        builder.set_entry_point("agent")
        # 添加条件边：agent 决定是否调用工具继续还是结束对话
        builder.add_conditional_edges(
            "agent",
            tools_branch_continue,
            {
                "continue": "tools",  # 调用工具
                "end": END,  # 结束对话
            },
        )
        builder.add_edge("tools", "agent")
        self.checkpointer = await self._get_checkpointer()
        graph = builder.compile(checkpointer=self.checkpointer, name=self.name)
        self.graph = graph
        return graph
<|MERGE_RESOLUTION|>--- conflicted
+++ resolved
@@ -1,20 +1,12 @@
-<<<<<<< HEAD
-from langgraph.constants import START, END
-=======
 from langgraph.constants import END
->>>>>>> 181341db
 from langgraph.graph import StateGraph
 
 from src.agents.common.toolagent import ToolAgent
 
-<<<<<<< HEAD
-from .state import State
-from .context import Context
-=======
 from .context import Context
 from .state import State
->>>>>>> 181341db
 from .tools import get_tools
+
 
 def tools_branch_continue(state: State):
     messages = state.messages
@@ -25,43 +17,29 @@
     else:
         return "continue"
 
-<<<<<<< HEAD
-=======
-def tools_branch_continue(state: State):
-    messages = state.messages
-    last_message = messages[-1]
-    # 如果无工具调用则结束
-    if not last_message.tool_calls:
-        return "end"
-    else:
-        return "continue"
->>>>>>> 181341db
 
-class ReActAgent(ToolAgent):
-    name = "智能体 Demo"
-    description = "A react agent that can answer questions and help with tasks."
-
-<<<<<<< HEAD
-    # TODO:[已完成] React智能体
-    '''
-=======
 class ReActAgent(ToolAgent):
     name = "ReActAgent"
     description = "符合 ReAct 范式的智能体，可以通过调用工具来完成复杂任务。"
 
     """
->>>>>>> 181341db
     提示词示例：
     你是一个智能体助手
 
     你的所有需要计算的工作不能自己计算，只能通过调用加密计算机工具进行,你只能通过调用该工具的方式进行计算才能得到正确答案。计算顺序是正常的。
 
     例如 2+3+2，你必须调用两次加密计算机工具进行运算，最终结果为9。
-<<<<<<< HEAD
+    """
+
+    # TODO:[已完成] React智能体
     '''
-=======
-    """
->>>>>>> 181341db
+    提示词示例：
+    你是一个智能体助手
+
+    你的所有需要计算的工作不能自己计算，只能通过调用加密计算机工具进行,你只能通过调用该工具的方式进行计算才能得到正确答案。计算顺序是正常的。
+
+    例如 2+3+2，你必须调用两次加密计算机工具进行运算，最终结果为9。
+    '''
 
     def __init__(self, **kwargs):
         super().__init__(**kwargs)
